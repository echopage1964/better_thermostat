--- conflicted
+++ resolved
@@ -27,8 +27,6 @@
     SUPPORT_TARGET_TEMPERATURE,
     SERVICE_SET_TEMPERATURE,
     SERVICE_SET_HVAC_MODE,
-    PRESET_NONE,
-    SUPPORT_PRESET_MODE,
 )
 from homeassistant.const import (
     ATTR_ENTITY_ID,
@@ -68,9 +66,10 @@
 
 SUPPORT_FLAGS = SUPPORT_TARGET_TEMPERATURE
 
-PRESET_WINDOW_OPEN = "window_open"
-PRESET_NIGHT_MODE = "night_mode"
-PRESET_SUMMER_MODE = "summer_mode"
+ATTR_STATE_WINDOW_OPEN = "window_open"
+ATTR_STATE_NIGHT_MODE = "night_mode"
+ATTR_STATE_SUMMER = "summer"
+
 
 PLATFORM_SCHEMA = PLATFORM_SCHEMA.extend(
     {
@@ -137,8 +136,8 @@
                 precision,
                 unit,
                 unique_id,
-                device_class="better_climate",
-                state_class="better_climate_state",
+                device_class="better_thermostat",
+                state_class="better_thermostat_state",
             )
         ]
     )
@@ -197,7 +196,7 @@
         self._target_temp = target_temp
         self._unit = unit
         self._unique_id = unique_id
-        self._support_flags = SUPPORT_FLAGS | SUPPORT_PRESET_MODE
+        self._support_flags = SUPPORT_FLAGS
         self.window_open = False
         self._is_away = False
         self.startup = True
@@ -210,11 +209,12 @@
         self.daytemp = 5
         self.closed_window_triggerd = False
         self.night_status = False
+        self.summer = False
         self.ignoreStates = False
         self.lastCalibration = datetime.now() - timedelta(minutes = 5)
         self.lastOverswing = datetime.now()
-        self._attr_preset_modes = [PRESET_NONE,PRESET_WINDOW_OPEN,PRESET_NIGHT_MODE,PRESET_SUMMER_MODE]
-        self._attr_preset_mode = PRESET_NONE
+        self._device_class = device_class
+        self._state_class = state_class
 
     async def async_added_to_hass(self):
         """Run when entity about to be added."""
@@ -236,7 +236,7 @@
         def _async_startup(*_):
             """Init on startup."""
 
-            _LOGGER.info("Starting ai_thermostat for %s with version: 0.8.2 waiting for entity to be ready...",self.name)
+            _LOGGER.info("Starting ai_thermostat for %s with version: 0.8.3 waiting for entity to be ready...",self.name)
 
             loop = asyncio.get_event_loop()
             loop.create_task(self.startUp())
@@ -280,11 +280,11 @@
         sensor_state = self.hass.states.get(self.sensor_entity_id)
         trv_state = self.hass.states.get(self.heater_entity_id)
 
-        if sensor_state and sensor_state.state not in (
+        if sensor_state.state not in (
             STATE_UNAVAILABLE,
             STATE_UNKNOWN,
             None
-        ) and trv_state and trv_state.state not in (
+        ) and trv_state.state not in (
             STATE_UNAVAILABLE,
             STATE_UNKNOWN,
             None 
@@ -292,12 +292,11 @@
             if self.hass.states.get(self.heater_entity_id).attributes.get('device') is not None:
                 if self.window_sensors_entity_ids:
                     window = self.hass.states.get(self.window_sensors_entity_ids)
-                    if window not in (STATE_UNAVAILABLE,STATE_UNKNOWN,None):
+                    if window.state not in (STATE_UNAVAILABLE,STATE_UNKNOWN,None):
                         check = window.state
                         if check == 'on':
                             self.window_open = True
                             self._hvac_mode = HVAC_MODE_OFF
-                            self._attr_preset_mode = PRESET_WINDOW_OPEN
                         else:
                             self.window_open = False
                             self.closed_window_triggerd = False
@@ -324,48 +323,13 @@
                 await asyncio.sleep(10)
                 return await self.startUp()
         else:
-            if sensor_state and sensor_state.state in (
-                STATE_UNAVAILABLE,
-                STATE_UNKNOWN,
-                None
-            ) and trv_state and trv_state.state in (
-                STATE_UNAVAILABLE,
-                STATE_UNKNOWN,
-                None
-            ):
-                _LOGGER.debug("ai_thermostat not ready...")
-            else:
-                self.startup = False
-                self._active = True
-                self._async_update_temp(sensor_state)
-                self.async_write_ha_state()
-                await self._async_control_heating()
-                return
-            
-            if sensor_state and sensor_state.state in (
-                STATE_UNAVAILABLE,
-                STATE_UNKNOWN,
-                None
-            ) and trv_state and trv_state.state in (
-                STATE_UNAVAILABLE,
-                STATE_UNKNOWN,
-                None
-            ):
-                _LOGGER.debug("ai_thermostat not ready...")
-            else:
-                self.startup = False
-                self._active = True
-                self._async_update_temp(sensor_state)
-                self.async_write_ha_state()
-                await self._async_control_heating()
-                return
-            if sensor_state and sensor_state.state in (
+            if sensor_state.state in (
                 STATE_UNAVAILABLE,
                 STATE_UNKNOWN,
                 None
             ):
                 _LOGGER.info("ai_thermostat %s still waiting for %s to be available",self.name,self.sensor_entity_id)
-            if trv_state and trv_state.state in (
+            if trv_state.state in (
                 STATE_UNAVAILABLE,
                 STATE_UNKNOWN,
                 None
@@ -376,6 +340,20 @@
             await asyncio.sleep(10)
             return await self.startUp()
 
+    @property
+    def device_class(self):
+        return self._device_class
+
+    @property
+    def extra_state_attributes(self):
+        """Return the device specific state attributes."""
+        dev_specific = {
+            ATTR_STATE_WINDOW_OPEN: self.window_open,
+            ATTR_STATE_NIGHT_MODE: self.night_status,
+            ATTR_STATE_SUMMER: self.summer
+        }
+
+        return dev_specific
 
     @property
     def available(self):
@@ -458,15 +436,6 @@
             return CURRENT_HVAC_IDLE
         return CURRENT_HVAC_HEAT
 
-    async def async_set_preset_mode(self, preset_mode: str):
-        """Set new preset mode."""
-        if preset_mode not in (self._attr_preset_modes or []):
-            raise ValueError(
-                f"Got unsupported preset_mode {preset_mode}. Must be one of {self._attr_preset_modes}"
-            )
-        self._attr_preset_mode = PRESET_NONE
-        await self.async_write_ha_state()
-
     @property
     def target_temperature(self):
         """Return the temperature we try to reach."""
@@ -531,8 +500,6 @@
             else:
                 self.window_open = False
                 self.closed_window_triggerd = False
-                if self._attr_preset_mode == PRESET_WINDOW_OPEN:
-                    self._attr_preset_mode = PRESET_NONE
             _LOGGER.debug("ai_thermostat: Window %s",self.window_open)
             self.async_write_ha_state()
             await self._async_control_heating()
@@ -672,19 +639,19 @@
                 if int(self.night_temp) != -1:
                     nstart = convert_time(self.night_start)
                     nend = convert_time(self.night_end)
-                    if nend.time() < nstart.time():
+                    _LOGGER.debug("night mode: %s - %s", nstart.timestamp(), nend.timestamp())
+                    _LOGGER.debug("night mode: %s - %s", datetime.now().timestamp(), (nstart.timestamp() < datetime.now().timestamp()))
+
+                    if nend.timestamp() < nstart.timestamp():
                         nend = nend + timedelta(days=1)
-                    if nstart.time() < datetime.now().time() and nend.time() > datetime.now().time() and not self.night_status:
+                    if nstart.timestamp() < datetime.now().timestamp() and nend.timestamp() > datetime.now().timestamp() and not self.night_status:
                         _LOGGER.debug("night mode active override with: %s",float(self.night_temp))
                         self.daytemp = self._target_temp
                         self._target_temp = float(self.night_temp)
                         self.night_status = True
-                        self._attr_preset_mode = PRESET_NIGHT_MODE
-                    elif nstart.time() > datetime.now().time() and nend.time() < datetime.now().time() and self.night_status:
+                    elif nstart.timestamp() > datetime.now().timestamp() and nend.timestamp() < datetime.now().timestamp() and self.night_status:
                         self._target_temp = self.daytemp
                         self.night_status = False
-                        if self._attr_preset_mode == PRESET_NIGHT_MODE:
-                            self._attr_preset_mode = PRESET_NONE
 
 
 
@@ -702,13 +669,10 @@
                 # Get the forecast from the weather entity for two days in a row and round and split it for compare
                 is_cold = self.check_if_is_winter()
 
-                """  
                 if not is_cold:
-                    self._attr_preset_mode = PRESET_SUMMER_MODE
+                    self.summer = True
                 else:
-                    if self._attr_preset_mode == PRESET_SUMMER_MODE:
-                        self._attr_preset_mode = PRESET_NONE
-                """
+                    self.summer = False
 
                 converted_hvac_mode = self._hvac_mode
 
@@ -718,7 +682,6 @@
                     converted_hvac_mode = HVAC_MODE_OFF
                     self._hvac_mode = HVAC_MODE_OFF
                     self.closed_window_triggerd = True
-                    self._attr_preset_mode = PRESET_WINDOW_OPEN
                 else:
                     if self.beforeClosed != HVAC_MODE_OFF:
                         converted_hvac_mode = self.beforeClosed
@@ -781,11 +744,8 @@
                             mqtt_settemp = {"current_heating_setpoint": float(calibration)}
                             payload = json.dumps(mqtt_settemp, cls=JSONEncoder)
                             await self.mqtt.async_publish(self.hass,'zigbee2mqtt/'+self.hass.states.get(self.heater_entity_id).attributes.get('device').get('friendlyName')+'/set', payload, 0, False)
-<<<<<<< HEAD
-=======
                             data = {ATTR_ENTITY_ID: self.heater_entity_id, "temperature": float(calibration)}
                             await self.hass.services.async_call('climate', SERVICE_SET_TEMPERATURE, data)
->>>>>>> 3e5c0a3b
                             await asyncio.sleep(
                                 2 #5
                             )
@@ -794,11 +754,8 @@
                         mqtt_settemp = {"current_heating_setpoint": float(current_heating_setpoint)}
                         payload = json.dumps(mqtt_settemp, cls=JSONEncoder)
                         await self.mqtt.async_publish(self.hass,'zigbee2mqtt/'+self.hass.states.get(self.heater_entity_id).attributes.get('device').get('friendlyName')+'/set', payload, 0, False)
-<<<<<<< HEAD
-=======
                         data = {ATTR_ENTITY_ID: self.heater_entity_id, "temperature": float(current_heating_setpoint)}
                         await self.hass.services.async_call('climate', SERVICE_SET_TEMPERATURE, data)
->>>>>>> 3e5c0a3b
                         await asyncio.sleep(
                             2 #5
                         )
@@ -816,22 +773,16 @@
                         mqtt_sys_mode = {"system_mode": converted_hvac_mode}
                         payload = json.dumps(mqtt_sys_mode, cls=JSONEncoder)
                         await self.mqtt.async_publish(self.hass,'zigbee2mqtt/'+self.hass.states.get(self.heater_entity_id).attributes.get('device').get('friendlyName')+'/set', payload, 0, False)
-<<<<<<< HEAD
-=======
                         data = {ATTR_ENTITY_ID: self.heater_entity_id, "hvac_mode": converted_hvac_mode}
                         await self.hass.services.async_call('climate', SERVICE_SET_HVAC_MODE, data)
->>>>>>> 3e5c0a3b
  
                     # Make sure its turned off!
                     if (self.window_open or not is_cold) and has_real_mode:
                         mqtt_sys_mode = {"system_mode": HVAC_MODE_OFF}
                         payload = json.dumps(mqtt_sys_mode, cls=JSONEncoder)
                         await self.mqtt.async_publish(self.hass,'zigbee2mqtt/'+self.hass.states.get(self.heater_entity_id).attributes.get('device').get('friendlyName')+'/set', payload, 0, False)
-<<<<<<< HEAD
-=======
                         data = {ATTR_ENTITY_ID: self.heater_entity_id, "hvac_mode": converted_hvac_mode}
                         await self.hass.services.async_call('climate', SERVICE_SET_HVAC_MODE, data)
->>>>>>> 3e5c0a3b
 
                     await asyncio.sleep(
                         5 #5
