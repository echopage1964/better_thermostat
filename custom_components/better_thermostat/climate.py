"""Better Thermostat"""

import asyncio
import logging
from abc import ABC
from datetime import datetime, timedelta
from random import randint
from statistics import mean

from custom_components.better_thermostat.events.cooler import trigger_cooler_change

from .utils.watcher import check_all_entities

from .utils.weather import check_ambient_air_temperature, check_weather
from .utils.bridge import (
    get_current_offset,
    get_min_offset,
    get_max_offset,
    init,
    load_adapter,
)

from .utils.model_quirks import load_model_quirks

from .utils.helpers import convert_to_float, find_battery_entity, get_hvac_bt_mode
from homeassistant.helpers import entity_platform
from homeassistant.core import callback, CoreState, Context, ServiceCall
import json
from homeassistant.components.climate import (
    ClimateEntity,
    ATTR_HVAC_MODE,
    ATTR_TARGET_TEMP_HIGH,
    ATTR_TARGET_TEMP_LOW,
)
from homeassistant.components.climate.const import (
    ATTR_MAX_TEMP,
    ATTR_MIN_TEMP,
    ATTR_TARGET_TEMP_STEP,
    HVACMode,
    HVACAction,
    ClimateEntityFeature,
)
from homeassistant.const import (
    CONF_NAME,
    EVENT_HOMEASSISTANT_START,
    ATTR_TEMPERATURE,
    STATE_UNAVAILABLE,
    STATE_UNKNOWN,
)
from homeassistant.helpers.event import (
    async_track_state_change_event,
    async_track_time_change,
    async_track_time_interval,
)
from homeassistant.helpers.restore_state import RestoreEntity

from homeassistant.components.group.util import reduce_attribute

from .const import (
    ATTR_STATE_BATTERIES,
    ATTR_STATE_CALL_FOR_HEAT,
    ATTR_STATE_ERRORS,
    ATTR_STATE_HUMIDIY,
    ATTR_STATE_LAST_CHANGE,
    ATTR_STATE_MAIN_MODE,
    ATTR_STATE_WINDOW_OPEN,
    ATTR_STATE_SAVED_TEMPERATURE,
    ATTR_STATE_HEATING_POWER,
    CONF_COOLER,
    CONF_HEATER,
    CONF_HUMIDITY,
    CONF_MODEL,
    CONF_OFF_TEMPERATURE,
    CONF_OUTDOOR_SENSOR,
    CONF_SENSOR,
    CONF_SENSOR_WINDOW,
    CONF_TOLERANCE,
    CONF_TARGET_TEMP_STEP,
    CONF_WEATHER,
    CONF_WINDOW_TIMEOUT,
    CONF_WINDOW_TIMEOUT_AFTER,
    SERVICE_RESTORE_SAVED_TARGET_TEMPERATURE,
    SUPPORT_FLAGS,
    VERSION,
    SERVICE_SET_TEMP_TARGET_TEMPERATURE,
    SERVICE_RESET_HEATING_POWER,
    BETTERTHERMOSTAT_SET_TEMPERATURE_SCHEMA,
    BetterThermostatEntityFeature,
)

from .utils.controlling import control_queue, control_trv
from .events.temperature import trigger_temperature_change
from .events.trv import trigger_trv_change
from .events.window import trigger_window_change, window_queue

_LOGGER = logging.getLogger(__name__)
DOMAIN = "better_thermostat"


class ContinueLoop(Exception):
    pass


async def async_setup_entry(hass, entry, async_add_devices):
    """Setup sensor platform."""

    async def async_service_handler(self, data: ServiceCall):
        _LOGGER.debug(f"Service call: {self} » {data.service}")
        if data.service == SERVICE_RESTORE_SAVED_TARGET_TEMPERATURE:
            await self.restore_temp_temperature()
        elif data.service == SERVICE_SET_TEMP_TARGET_TEMPERATURE:
            await self.set_temp_temperature(data.data[ATTR_TEMPERATURE])
        elif data.service == SERVICE_RESET_HEATING_POWER:
            await self.reset_heating_power()

    platform = entity_platform.async_get_current_platform()
    platform.async_register_entity_service(
        SERVICE_SET_TEMP_TARGET_TEMPERATURE,
        BETTERTHERMOSTAT_SET_TEMPERATURE_SCHEMA,  # type: ignore
        async_service_handler,
        [
            BetterThermostatEntityFeature.TARGET_TEMPERATURE,
            BetterThermostatEntityFeature.TARGET_TEMPERATURE_RANGE,
        ],
    )
    platform.async_register_entity_service(
        SERVICE_RESTORE_SAVED_TARGET_TEMPERATURE, {}, async_service_handler
    )
    platform.async_register_entity_service(
        SERVICE_RESET_HEATING_POWER, {}, async_service_handler
    )

    async_add_devices(
        [
            BetterThermostat(
                entry.data.get(CONF_NAME),
                entry.data.get(CONF_HEATER),
                entry.data.get(CONF_SENSOR),
                entry.data.get(CONF_HUMIDITY, None),
                entry.data.get(CONF_SENSOR_WINDOW, None),
                entry.data.get(CONF_WINDOW_TIMEOUT, None),
                entry.data.get(CONF_WINDOW_TIMEOUT_AFTER, None),
                entry.data.get(CONF_WEATHER, None),
                entry.data.get(CONF_OUTDOOR_SENSOR, None),
                entry.data.get(CONF_OFF_TEMPERATURE, None),
                entry.data.get(CONF_TOLERANCE, 0.0),
                entry.data.get(CONF_TARGET_TEMP_STEP, 0.0),
                entry.data.get(CONF_MODEL, None),
                entry.data.get(CONF_COOLER, None),
                hass.config.units.temperature_unit,
                entry.entry_id,
                device_class="better_thermostat",
                state_class="better_thermostat_state",
            )
        ]
    )


class BetterThermostat(ClimateEntity, RestoreEntity, ABC):
    """Representation of a Better Thermostat device."""

    async def set_temp_temperature(self, temperature):
        if self._saved_temperature is None:
            self._saved_temperature = self.bt_target_temp
            self.bt_target_temp = convert_to_float(
                temperature, self.name, "service.settarget_temperature()"
            )
            self.async_write_ha_state()
            await self.control_queue_task.put(self)
        else:
            self.bt_target_temp = convert_to_float(
                temperature, self.name, "service.settarget_temperature()"
            )
            self.async_write_ha_state()
            await self.control_queue_task.put(self)

    async def savetarget_temperature(self):
        self._saved_temperature = self.bt_target_temp
        self.async_write_ha_state()

    async def restore_temp_temperature(self):
        if self._saved_temperature is not None:
            self.bt_target_temp = convert_to_float(
                self._saved_temperature, self.name, "service.restore_temp_temperature()"
            )
            self._saved_temperature = None
            self.async_write_ha_state()
            await self.control_queue_task.put(self)

    async def reset_heating_power(self):
        self.heating_power = 0.01
        self.async_write_ha_state()

    @property
    def device_info(self):
        return {
            "identifiers": {(DOMAIN, self.unique_id)},
            "name": self.name,
            "manufacturer": "Better Thermostat",
            "model": self.model,
            "sw_version": VERSION,
        }

    def __init__(
        self,
        name,
        heater_entity_id,
        sensor_entity_id,
        humidity_sensor_entity_id,
        window_id,
        window_delay,
        window_delay_after,
        weather_entity,
        outdoor_sensor,
        off_temperature,
        tolerance,
        target_temp_step,
        model,
        cooler_entity_id,
        unit,
        unique_id,
        device_class,
        state_class,
    ):
        """Initialize the thermostat.

        Parameters
        ----------
        TODO
        """
        self._name = name
        self.model = model
        self.real_trvs = {}
        self.entity_ids = []
        self.all_trvs = heater_entity_id
        self.sensor_entity_id = sensor_entity_id
        self.humidity_entity_id = humidity_sensor_entity_id
        self.cooler_entity_id = cooler_entity_id
        self.window_id = window_id or None
        self.window_delay = window_delay or 0
        self.window_delay_after = window_delay_after or 0
        self.weather_entity = weather_entity or None
        self.outdoor_sensor = outdoor_sensor or None
        self.off_temperature = float(off_temperature) or None
        self.tolerance = float(tolerance) or 0.0
        self._unique_id = unique_id
        self._unit = unit
        self._device_class = device_class
        self._state_class = state_class
        self._hvac_list = [HVACMode.HEAT, HVACMode.OFF]
        self.map_on_hvac_mode = HVACMode.HEAT
        self.next_valve_maintenance = datetime.now() + timedelta(
            hours=randint(1, 24 * 5)
        )
        self.cur_temp = None
        self.cur_humidity = 0
        self.window_open = None
        self.bt_target_temp_step = float(target_temp_step) or 0.0
        self.bt_min_temp = 0
        self.bt_max_temp = 30
        self.bt_target_temp = 5
        self.bt_target_cooltemp = None
        self._support_flags = SUPPORT_FLAGS
        self.bt_hvac_mode = None
        self.closed_window_triggered = False
        self.call_for_heat = True
        self.ignore_states = False
        self.last_dampening_timestamp = None
        self.version = VERSION
        self.last_change = datetime.now() - timedelta(hours=2)
        self.last_external_sensor_change = datetime.now() - timedelta(hours=2)
        self.last_internal_sensor_change = datetime.now() - timedelta(hours=2)
        self._temp_lock = asyncio.Lock()
        self.startup_running = True
        self._saved_temperature = None
        self.last_avg_outdoor_temp = None
        self.last_main_hvac_mode = None
        self.last_window_state = None
        self._last_call_for_heat = None
        self._available = False
        self.context = None
        self.attr_hvac_action = None
        self.old_attr_hvac_action = None
        self.heating_start_temp = None
        self.heating_start_timestamp = None
        self.heating_end_temp = None
        self.heating_end_timestamp = None
        self._async_unsub_state_changed = None
        self.old_external_temp = 0
        self.old_internal_temp = 0
        self.all_entities = []
        self.devices_states = {}
        self.devices_errors = []
        self.control_queue_task = asyncio.Queue(maxsize=1)
        if self.window_id is not None:
            self.window_queue_task = asyncio.Queue(maxsize=1)
        asyncio.create_task(control_queue(self))
        if self.window_id is not None:
            asyncio.create_task(window_queue(self))
        self.heating_power = 0.01
        self.last_heating_power_stats = []

    async def async_added_to_hass(self):
        """Run when entity about to be added.

        Returns
        -------
        None
        """
        if isinstance(self.all_trvs, str):
            return _LOGGER.error(
                "You updated from version before 1.0.0-Beta36 of the Better Thermostat integration, you need to remove the BT devices (integration) and add it again."
            )

        if self.cooler_entity_id is not None:
            self._hvac_list.remove(HVACMode.HEAT)
            self._hvac_list.append(HVACMode.HEAT_COOL)
            self.map_on_hvac_mode = HVACMode.HEAT_COOL

        self.entity_ids = [
            entity for trv in self.all_trvs if (entity := trv["trv"]) is not None
        ]

        for trv in self.all_trvs:
            _calibration = 1
            if trv["advanced"]["calibration"] == "local_calibration_based":
                _calibration = 0
            if trv["advanced"]["calibration"] == "hybrid_calibration":
                _calibration = 2
            _adapter = load_adapter(self, trv["integration"], trv["trv"])
            _model_quirks = load_model_quirks(self, trv["model"], trv["trv"])
            self.real_trvs[trv["trv"]] = {
                "calibration": _calibration,
                "integration": trv["integration"],
                "adapter": _adapter,
                "model_quirks": _model_quirks,
                "model": trv["model"],
                "advanced": trv["advanced"],
                "ignore_trv_states": False,
                "valve_position": None,
                "max_temp": None,
                "min_temp": None,
                "target_temp_step": None,
                "temperature": None,
                "current_temperature": None,
                "hvac_modes": None,
                "hvac_mode": None,
                "local_temperature_calibration_entity": None,
                "local_calibration_min": None,
                "local_calibration_max": None,
                "calibration_received": True,
                "target_temp_received": True,
                "system_mode_received": True,
                "last_temperature": None,
                "last_valve_position": None,
                "last_hvac_mode": None,
                "last_current_temperature": None,
                "last_calibration": None,
            }

        await super().async_added_to_hass()

        _LOGGER.info(
            "better_thermostat %s: Waiting for entity to be ready...", self.name
        )

        @callback
        def _async_startup(*_):
            """Init on startup.

            Parameters
            ----------
            _ :
                    All parameters are piped.
            """
            self.context = Context()
            loop = asyncio.get_event_loop()
            loop.create_task(self.startup())

        if self.hass.state == CoreState.running:
            _async_startup()
        else:
            self.hass.bus.async_listen_once(EVENT_HOMEASSISTANT_START, _async_startup)

    async def _trigger_check_weather(self, event=None):
        _check = await check_all_entities(self)
        if _check is False:
            return
        check_weather(self)
        if self._last_call_for_heat != self.call_for_heat:
            self._last_call_for_heat = self.call_for_heat
            await self.async_update_ha_state(force_refresh=True)
            self.async_write_ha_state()
            if event is not None:
                await self.control_queue_task.put(self)

    async def _trigger_time(self, event=None):
        _check = await check_all_entities(self)
        if _check is False:
            return
        _LOGGER.debug("better_thermostat %s: get last avg outdoor temps...", self.name)
        await check_ambient_air_temperature(self)
        self.async_write_ha_state()
        if event is not None:
            await self.control_queue_task.put(self)

    async def _trigger_temperature_change(self, event):
        _check = await check_all_entities(self)
        if _check is False:
            return
        self.async_set_context(event.context)
        if (event.data.get("new_state")) is None:
            return
        self.hass.async_create_task(trigger_temperature_change(self, event))

    async def _trigger_humidity_change(self, event):
        _check = await check_all_entities(self)
        if _check is False:
            return
        self.async_set_context(event.context)
        if (event.data.get("new_state")) is None:
            return
        self.cur_humidity = convert_to_float(
            str(self.hass.states.get(self.humidity_entity_id).state),
            self.name,
            "humidity_update",
        )
        self.async_write_ha_state()

    async def _trigger_trv_change(self, event):
        _check = await check_all_entities(self)
        if _check is False:
            return
        self.async_set_context(event.context)
        if self._async_unsub_state_changed is None:
            return

        if (event.data.get("new_state")) is None:
            return

        self.hass.async_create_task(trigger_trv_change(self, event))

    async def _trigger_window_change(self, event):
        _check = await check_all_entities(self)
        if _check is False:
            return
        self.async_set_context(event.context)
        if (event.data.get("new_state")) is None:
            return

        self.hass.async_create_task(trigger_window_change(self, event))

    async def _tigger_cooler_change(self, event):
        _check = await check_all_entities(self)
        if _check is False:
            return
        self.async_set_context(event.context)
        if (event.data.get("new_state")) is None:
            return

        self.hass.async_create_task(trigger_cooler_change(self, event))

    async def startup(self):
        """Run when entity about to be added.

        Returns
        -------
        None
        """
        while self.startup_running:
            _LOGGER.info(
                "better_thermostat %s: Starting version %s. Waiting for entity to be ready...",
                self.name,
                self.version,
            )

            sensor_state = self.hass.states.get(self.sensor_entity_id)
            if sensor_state is not None:
                if sensor_state.state in (STATE_UNAVAILABLE, STATE_UNKNOWN, None):
                    _LOGGER.info(
                        "better_thermostat %s: waiting for sensor entity with id '%s' to become fully available...",
                        self.name,
                        self.sensor_entity_id,
                    )
                    await asyncio.sleep(10)
                    continue

            try:
                for trv in self.real_trvs.keys():
                    trv_state = self.hass.states.get(trv)
                    if trv_state is None:
                        _LOGGER.info(
                            "better_thermostat %s: waiting for TRV/climate entity with id '%s' to become fully available...",
                            self.name,
                            trv,
                        )
                        await asyncio.sleep(10)
                        raise ContinueLoop
                    if trv_state is not None:
                        if trv_state.state in (STATE_UNAVAILABLE, STATE_UNKNOWN, None):
                            _LOGGER.info(
                                "better_thermostat %s: waiting for TRV/climate entity with id '%s' to become fully available...",
                                self.name,
                                trv,
                            )
                            await asyncio.sleep(10)
                            raise ContinueLoop
            except ContinueLoop:
                continue

            if self.window_id is not None:
                if self.hass.states.get(self.window_id).state in (
                    STATE_UNAVAILABLE,
                    STATE_UNKNOWN,
                    None,
                ):
                    _LOGGER.info(
                        "better_thermostat %s: waiting for window sensor entity with id '%s' to become fully available...",
                        self.name,
                        self.window_id,
                    )
                    await asyncio.sleep(10)
                    continue

            if self.cooler_entity_id is not None:
                if self.hass.states.get(self.cooler_entity_id).state in (
                    STATE_UNAVAILABLE,
                    STATE_UNKNOWN,
                    None,
                ):
                    _LOGGER.info(
                        "better_thermostat %s: waiting for cooler entity with id '%s' to become fully available...",
                        self.name,
                        self.cooler_entity_id,
                    )
                    await asyncio.sleep(10)
                    continue

            if self.humidity_entity_id is not None:
                if self.hass.states.get(self.humidity_entity_id).state in (
                    STATE_UNAVAILABLE,
                    STATE_UNKNOWN,
                    None,
                ):
                    _LOGGER.info(
                        "better_thermostat %s: waiting for humidity sensor entity with id '%s' to become fully available...",
                        self.name,
                        self.humidity_entity_id,
                    )
                    await asyncio.sleep(10)
                    continue

            if self.outdoor_sensor is not None:
                if self.hass.states.get(self.outdoor_sensor).state in (
                    STATE_UNAVAILABLE,
                    STATE_UNKNOWN,
                    None,
                ):
                    _LOGGER.info(
                        "better_thermostat %s: waiting for outdoor sensor entity with id '%s' to become fully available...",
                        self.name,
                        self.outdoor_sensor,
                    )
                    await asyncio.sleep(10)
                    continue

            if self.weather_entity is not None:
                if self.hass.states.get(self.weather_entity).state in (
                    STATE_UNAVAILABLE,
                    STATE_UNKNOWN,
                    None,
                ):
                    _LOGGER.info(
                        "better_thermostat %s: waiting for weather entity with id '%s' to become fully available...",
                        self.name,
                        self.weather_entity,
                    )
                    await asyncio.sleep(10)
                    continue

            states = [
                state
                for entity_id in self.real_trvs
                if (state := self.hass.states.get(entity_id)) is not None
            ]

            self.bt_min_temp = reduce_attribute(states, ATTR_MIN_TEMP, reduce=max)
            self.bt_max_temp = reduce_attribute(states, ATTR_MAX_TEMP, reduce=min)

            if self.bt_target_temp_step == 0.0: 
                self.bt_target_temp_step = reduce_attribute(
                    states, ATTR_TARGET_TEMP_STEP, reduce=max
                )

            self.all_entities.append(self.sensor_entity_id)

            self.cur_temp = convert_to_float(
                str(sensor_state.state), self.name, "startup()"
            )
            if self.humidity_entity_id is not None:
                self.all_entities.append(self.humidity_entity_id)
                self.cur_humidity = convert_to_float(
                    str(self.hass.states.get(self.humidity_entity_id).state),
                    self.name,
                    "startup()",
                )

            if self.cooler_entity_id is not None:
                self.bt_target_cooltemp = convert_to_float(
                    str(
                        self.hass.states.get(self.cooler_entity_id).attributes.get(
                            "temperature"
                        )
                    ),
                    self.name,
                    "startup()",
                )

            if self.window_id is not None:
                self.all_entities.append(self.window_id)
                window = self.hass.states.get(self.window_id)

                check = window.state
                if check in ("on", "open", "true"):
                    self.window_open = True
                else:
                    self.window_open = False
                _LOGGER.debug(
                    "better_thermostat %s: detected window state at startup: %s",
                    self.name,
                    "Open" if self.window_open else "Closed",
                )
            else:
                self.window_open = False

            # Check If we have an old state
            old_state = await self.async_get_last_state()
            if old_state is not None:
                # If we have no initial temperature, restore
                # If we have a previously saved temperature
                if old_state.attributes.get(ATTR_TEMPERATURE) is None:
                    self.bt_target_temp = reduce_attribute(
                        states, ATTR_TEMPERATURE, reduce=lambda *data: mean(data)
                    )
                    _LOGGER.debug(
                        "better_thermostat %s: Undefined target temperature, falling back to %s",
                        self.name,
                        self.bt_target_temp,
                    )
                else:
                    _oldtarget_temperature = float(
                        old_state.attributes.get(ATTR_TEMPERATURE)
                    )
                    # if the saved temperature is lower than the min_temp, set it to min_temp
                    if _oldtarget_temperature < self.bt_min_temp:
                        _LOGGER.warning(
                            "better_thermostat %s: Saved target temperature %s is lower than min_temp %s, setting to min_temp",
                            self.name,
                            _oldtarget_temperature,
                            self.bt_min_temp,
                        )
                        _oldtarget_temperature = self.bt_min_temp
                    # if the saved temperature is higher than the max_temp, set it to max_temp
                    elif _oldtarget_temperature > self.bt_max_temp:
                        _LOGGER.warning(
                            "better_thermostat %s: Saved target temperature %s is higher than max_temp %s, setting to max_temp",
                            self.name,
                            _oldtarget_temperature,
                            self.bt_min_temp,
                        )
                        _oldtarget_temperature = self.bt_max_temp
                    self.bt_target_temp = convert_to_float(
                        str(_oldtarget_temperature), self.name, "startup()"
                    )
                if old_state.state not in (STATE_UNAVAILABLE, STATE_UNKNOWN, None):
                    self.bt_hvac_mode = old_state.state
                if old_state.attributes.get(ATTR_STATE_CALL_FOR_HEAT, None) is not None:
                    self.call_for_heat = old_state.attributes.get(
                        ATTR_STATE_CALL_FOR_HEAT
                    )
                if (
                    old_state.attributes.get(ATTR_STATE_SAVED_TEMPERATURE, None)
                    is not None
                ):
                    self._saved_temperature = convert_to_float(
                        str(
                            old_state.attributes.get(ATTR_STATE_SAVED_TEMPERATURE, None)
                        ),
                        self.name,
                        "startup()",
                    )
                if old_state.attributes.get(ATTR_STATE_HUMIDIY, None) is not None:
                    self.cur_humidity = old_state.attributes.get(ATTR_STATE_HUMIDIY)
                if old_state.attributes.get(ATTR_STATE_MAIN_MODE, None) is not None:
                    self.last_main_hvac_mode = old_state.attributes.get(
                        ATTR_STATE_MAIN_MODE
                    )
                if old_state.attributes.get(ATTR_STATE_HEATING_POWER, None) is not None:
                    self.heating_power = float(
                        old_state.attributes.get(ATTR_STATE_HEATING_POWER)
                    )

            else:
                # No previous state, try and restore defaults
                if self.bt_target_temp is None or type(self.bt_target_temp) != float:
                    _LOGGER.info(
                        "better_thermostat %s: No previously saved temperature found on startup, get it from the TRV",
                        self.name,
                    )
                    self.bt_target_temp = reduce_attribute(
                        states, ATTR_TEMPERATURE, reduce=lambda *data: mean(data)
                    )

            # if hvac mode could not be restored, turn heat off
            if self.bt_hvac_mode in (STATE_UNAVAILABLE, STATE_UNKNOWN, None):
                current_hvac_modes = [
                    x.state for x in states if x.state != HVACMode.OFF
                ]
                # return the most common hvac mode (what the thermostat is set to do) except OFF
                if current_hvac_modes:
                    _temp_bt_hvac_mode = max(
                        set(current_hvac_modes), key=current_hvac_modes.count
                    )
                    if _temp_bt_hvac_mode is not HVACMode.OFF:
                        self.bt_hvac_mode = HVACMode.HEAT
                    else:
                        self.bt_hvac_mode = HVACMode.OFF
                    _LOGGER.debug(
                        "better_thermostat %s: No previously hvac mode found on startup, turn bt to trv mode %s",
                        self.name,
                        self.bt_hvac_mode,
                    )
                # return off if all are off
                elif all(x.state == HVACMode.OFF for x in states):
                    self.bt_hvac_mode = HVACMode.OFF
                    _LOGGER.debug(
                        "better_thermostat %s: No previously hvac mode found on startup, turn bt to trv mode %s",
                        self.name,
                        self.bt_hvac_mode,
                    )
                else:
                    _LOGGER.warning(
                        "better_thermostat %s: No previously hvac mode found on startup, turn heat off",
                        self.name,
                    )
                    self.bt_hvac_mode = HVACMode.OFF

            _LOGGER.debug(
                "better_thermostat %s: Startup config, BT hvac mode is %s, Target temp %s",
                self.name,
                self.bt_hvac_mode,
                self.bt_target_temp,
            )

            if self.last_main_hvac_mode is None:
                self.last_main_hvac_mode = self.bt_hvac_mode

            if self.humidity_entity_id is not None:
                self.cur_humidity = convert_to_float(
                    str(self.hass.states.get(self.humidity_entity_id).state),
                    self.name,
                    "startup()",
                )
            else:
                self.cur_humidity = 0

            self.last_window_state = self.window_open
            if self.bt_hvac_mode not in (
                HVACMode.OFF,
                HVACMode.HEAT_COOL,
                HVACMode.HEAT,
            ):
                self.bt_hvac_mode = HVACMode.HEAT

            self.async_write_ha_state()

            for trv in self.real_trvs.keys():
                self.all_entities.append(trv)
                await init(self, trv)
                if self.real_trvs[trv]["calibration"] != 1:
                    self.real_trvs[trv]["last_calibration"] = await get_current_offset(
                        self, trv
                    )
                    self.real_trvs[trv]["local_calibration_min"] = await get_min_offset(
                        self, trv
                    )
                    self.real_trvs[trv]["local_calibration_max"] = await get_max_offset(
                        self, trv
                    )
                else:
                    self.real_trvs[trv]["last_calibration"] = 0

                self.real_trvs[trv]["valve_position"] = convert_to_float(
                    str(
                        self.hass.states.get(trv).attributes.get("valve_position", None)
                    ),
                    self.name,
                    "startup",
                )
                self.real_trvs[trv]["max_temp"] = convert_to_float(
                    str(self.hass.states.get(trv).attributes.get("max_temp", 30)),
                    self.name,
                    "startup",
                )
                self.real_trvs[trv]["min_temp"] = convert_to_float(
                    str(self.hass.states.get(trv).attributes.get("min_temp", 5)),
                    self.name,
                    "startup",
                )
                self.real_trvs[trv]["target_temp_step"] = convert_to_float(
                    str(
                        self.hass.states.get(trv).attributes.get("target_temp_step", 1)
                    ),
                    self.name,
                    "startup",
                )
                self.real_trvs[trv]["temperature"] = convert_to_float(
                    str(self.hass.states.get(trv).attributes.get("temperature", 5)),
                    self.name,
                    "startup",
                )
                self.real_trvs[trv]["hvac_modes"] = self.hass.states.get(
                    trv
                ).attributes.get("hvac_modes", None)
                self.real_trvs[trv]["hvac_mode"] = self.hass.states.get(trv).state
                self.real_trvs[trv]["last_hvac_mode"] = self.hass.states.get(trv).state
                self.real_trvs[trv]["last_temperature"] = convert_to_float(
                    str(self.hass.states.get(trv).attributes.get("temperature")),
                    self.name,
                    "startup()",
                )
                self.real_trvs[trv]["current_temperature"] = convert_to_float(
                    str(
                        self.hass.states.get(trv).attributes.get("current_temperature")
                        or 5
                    ),
                    self.name,
                    "startup()",
                )
                await control_trv(self, trv)

            await self._trigger_time(None)
            await self._trigger_check_weather(None)
            self.startup_running = False
            self._available = True
            self.async_write_ha_state()
            #
            await asyncio.sleep(5)

            # try to find battery entities for all related entities
            for entity in self.all_entities:
                if entity is not None:
                    battery_id = await find_battery_entity(self, entity)
                    if battery_id is not None:
                        self.devices_states[entity] = {
                            "battery_id": battery_id,
                            "battery": None,
                        }

            # update_hvac_action(self)
            # Add listener
            if self.outdoor_sensor is not None:
                self.all_entities.append(self.outdoor_sensor)
                self.async_on_remove(
                    async_track_time_change(self.hass, self._trigger_time, 5, 0, 0)
                )

            await check_all_entities(self)

            self.async_on_remove(
                async_track_time_interval(
                    self.hass, self._trigger_check_weather, timedelta(hours=1)
                )
            )

            self.async_on_remove(
                async_track_state_change_event(
                    self.hass, [self.sensor_entity_id], self._trigger_temperature_change
                )
            )
            if self.humidity_entity_id is not None:
                self.async_on_remove(
                    async_track_state_change_event(
                        self.hass,
                        [self.humidity_entity_id],
                        self._trigger_humidity_change,
                    )
                )
            if self._async_unsub_state_changed is None:
                self._async_unsub_state_changed = async_track_state_change_event(
                    self.hass, self.entity_ids, self._trigger_trv_change
                )
                self.async_on_remove(self._async_unsub_state_changed)
            if self.window_id is not None:
                self.async_on_remove(
                    async_track_state_change_event(
                        self.hass, [self.window_id], self._trigger_window_change
                    )
                )
            if self.cooler_entity_id is not None:
                self.async_on_remove(
                    async_track_state_change_event(
                        self.hass, [self.cooler_entity_id], self._tigger_cooler_change
                    )
                )
            _LOGGER.info("better_thermostat %s: startup completed.", self.name)
            self.async_write_ha_state()
            await self.async_update_ha_state(force_refresh=True)
            break

    async def calculate_heating_power(self):
        if (
            self.heating_start_temp is not None
            and self.heating_end_temp is not None
            and self.cur_temp < self.heating_end_temp
        ):
            _temp_diff = self.heating_end_temp - self.heating_start_temp
            _time_diff_minutes = round(
                (self.heating_end_timestamp - self.heating_start_timestamp).seconds
                / 60.0,
                1,
            )
            if _time_diff_minutes > 1:
                _degrees_time = round(_temp_diff / _time_diff_minutes, 4)
                self.heating_power = round(
                    (self.heating_power * 0.9 + _degrees_time * 0.1), 4
                )
                if len(self.last_heating_power_stats) >= 10:
                    self.last_heating_power_stats = self.last_heating_power_stats[
                        len(self.last_heating_power_stats) - 9 :
                    ]
                self.last_heating_power_stats.append(
                    {
                        "temp_diff": round(_temp_diff, 1),
                        "time": _time_diff_minutes,
                        "degrees_time": round(_degrees_time, 4),
                        "heating_power": round(self.heating_power, 4),
                    }
                )
                _LOGGER.debug(
                    f"better_thermostat {self.name}: calculate_heating_power / temp_diff: {round(_temp_diff, 1)} - time: {_time_diff_minutes} - degrees_time: {round(_degrees_time, 4)} - heating_power: {round(self.heating_power, 4)} - heating_power_stats: {self.last_heating_power_stats}"
                )
            # reset for the next heating start
            self.heating_start_temp = None
            self.heating_end_temp = None

        # heating starts
        if (
            self.attr_hvac_action == HVACAction.HEATING
            and self.old_attr_hvac_action != HVACAction.HEATING
        ):
            self.heating_start_temp = self.cur_temp
            self.heating_start_timestamp = datetime.now()
        # heating stops
        elif (
            self.attr_hvac_action != HVACAction.HEATING
            and self.old_attr_hvac_action == HVACAction.HEATING
            and self.heating_start_temp is not None
            and self.heating_end_temp is None
        ):
            self.heating_end_temp = self.cur_temp
            self.heating_end_timestamp = datetime.now()
        # check if the temp is still rising, after heating stopped
        elif (
            self.attr_hvac_action != HVACAction.HEATING
            and self.heating_start_temp is not None
            and self.heating_end_temp is not None
            and self.cur_temp > self.heating_end_temp
        ):
            self.heating_end_temp = self.cur_temp

        if self.attr_hvac_action != self.old_attr_hvac_action:
            self.old_attr_hvac_action = self.attr_hvac_action
        self.async_write_ha_state()

    @property
    def extra_state_attributes(self):
        """Return the device specific state attributes.

        Returns
        -------
        dict
                Attribute dictionary for the extra device specific state attributes.
        """
        dev_specific = {
            ATTR_STATE_WINDOW_OPEN: self.window_open,
            ATTR_STATE_CALL_FOR_HEAT: self.call_for_heat,
            ATTR_STATE_LAST_CHANGE: self.last_change,
            ATTR_STATE_SAVED_TEMPERATURE: self._saved_temperature,
            ATTR_STATE_HUMIDIY: self.cur_humidity,
            ATTR_STATE_MAIN_MODE: self.last_main_hvac_mode,
            CONF_TOLERANCE: self.tolerance,
            CONF_TARGET_TEMP_STEP: self.bt_target_temp_step,
            ATTR_STATE_HEATING_POWER: self.heating_power,
            ATTR_STATE_ERRORS: json.dumps(self.devices_errors),
            ATTR_STATE_BATTERIES: json.dumps(self.devices_states),
        }

        return dev_specific

    @property
    def available(self):
        """Return if thermostat is available.

        Returns
        -------
        bool
                True if the thermostat is available.
        """
        return self._available

    @property
    def should_poll(self):
        """Return the polling state.

        Returns
        -------
        bool
                True if the thermostat uses polling.
        """
        return False

    @property
    def name(self):
        """Return the name of the thermostat.

        Returns
        -------
        string
                The name of the thermostat.
        """
        return self._name

    @property
    def unique_id(self):
        """Return the unique id of this thermostat.

        Returns
        -------
        string
                The unique id of this thermostat.
        """
        return self._unique_id

    @property
    def precision(self):
        """Return the precision of the system.

        Returns
        -------
        float
                Precision of the thermostat.
        """
        return super().precision

    @property
    def target_temperature_step(self):
        """Return the supported step of target temperature.

        Returns
        -------
        float
                Steps of target temperature.
        """
        if self.bt_target_temp_step is not None:
            return self.bt_target_temp_step

        return super().precision

    @property
    def temperature_unit(self):
        """Return the unit of measurement.

        Returns
        -------
        string
                The unit of measurement.
        """
        return self._unit

    @property
    def current_temperature(self):
        """Return the sensor temperature.

        Returns
        -------
        float
                The measured temperature.
        """
        return self.cur_temp

    @property
    def hvac_mode(self):
        """Return current operation.

        Returns
        -------
        string
                HVAC mode only from homeassistant.components.climate.const is valid
        """
        return get_hvac_bt_mode(self, self.bt_hvac_mode)

    @property
    def hvac_action(self):
        """Return the current HVAC action"""
        if (
            self.attr_hvac_action is None
            and self.bt_target_temp is not None
            and self.cur_temp is not None
        ):
<<<<<<< HEAD
            if self.hvac_mode == HVACMode.OFF:
                self.attr_hvac_action = HVACAction.OFF
            elif self.bt_target_temp > self.cur_temp and self.window_open is False:
=======
            if (
                self.bt_target_temp > self.cur_temp
                and self.window_open is False
                and self.bt_hvac_mode is not HVACMode.OFF
            ):
>>>>>>> bc0beee1
                self.attr_hvac_action = HVACAction.HEATING
            else:
                self.attr_hvac_action = HVACAction.IDLE
        return self.attr_hvac_action

    @property
    def target_temperature(self) -> float | None:
        """Return the temperature we try to reach.

        Returns
        -------
        float
                Target temperature.
        """
        if None in (self.bt_max_temp, self.bt_min_temp, self.bt_target_temp):
            return self.bt_target_temp
        # if target temp is below minimum, return minimum
        if self.bt_target_temp < self.bt_min_temp:
            return self.bt_min_temp
        # if target temp is above maximum, return maximum
        if self.bt_target_temp > self.bt_max_temp:
            return self.bt_max_temp
        return self.bt_target_temp

    @property
    def target_temperature_low(self) -> float | None:
        if self.cooler_entity_id is None:
            return None
        return self.bt_target_temp

    @property
    def target_temperature_high(self) -> float | None:
        if self.cooler_entity_id is None:
            return None
        return self.bt_target_cooltemp

    @property
    def hvac_modes(self):
        """List of available operation modes.

        Returns
        -------
        array
                A list of HVAC modes only from homeassistant.components.climate.const is valid
        """
        return self._hvac_list

    async def async_set_hvac_mode(self, hvac_mode: str) -> None:
        """Set hvac mode.

        Returns
        -------
        None
        """
        if hvac_mode in (HVACMode.HEAT, HVACMode.HEAT_COOL, HVACMode.OFF):
            self.bt_hvac_mode = get_hvac_bt_mode(self, hvac_mode)
        else:
            _LOGGER.error(
                "better_thermostat %s: Unsupported hvac_mode %s", self.name, hvac_mode
            )
        self.async_write_ha_state()
        await self.control_queue_task.put(self)

    async def async_set_temperature(self, **kwargs) -> None:
        """Set new target temperature.

        Parameters
        ----------
        kwargs :
                Arguments piped from HA.

        Returns
        -------
        None
        """
        _new_setpoint = None
        _new_setpointlow = None
        _new_setpointhigh = None

        if ATTR_HVAC_MODE in kwargs:
            hvac_mode = str(kwargs.get(ATTR_HVAC_MODE, None))
            if hvac_mode in (HVACMode.HEAT, HVACMode.HEAT_COOL, HVACMode.OFF):
                self.bt_hvac_mode = hvac_mode
            else:
                _LOGGER.error(
                    "better_thermostat %s: Unsupported hvac_mode %s",
                    self.name,
                    hvac_mode,
                )
        if ATTR_TEMPERATURE in kwargs:
            _new_setpoint = convert_to_float(
                str(kwargs.get(ATTR_TEMPERATURE, None)),
                self.name,
                "controlling.settarget_temperature()",
            )
        if ATTR_TARGET_TEMP_LOW in kwargs:
            _new_setpointlow = convert_to_float(
                str(kwargs.get(ATTR_TARGET_TEMP_LOW, None)),
                self.name,
                "controlling.settarget_temperature_low()",
            )
        if ATTR_TARGET_TEMP_HIGH in kwargs:
            _new_setpointhigh = convert_to_float(
                str(kwargs.get(ATTR_TARGET_TEMP_HIGH, None)),
                self.name,
                "controlling.settarget_temperature_high()",
            )

        if _new_setpoint is None and _new_setpointlow is None:
            _LOGGER.debug(
                f"better_thermostat {self.name}: received a new setpoint from HA, but temperature attribute was not set, ignoring"
            )
            return
        self.bt_target_temp = _new_setpoint or _new_setpointlow
        if _new_setpointhigh is not None:
            self.bt_target_cooltemp = _new_setpointhigh

        _LOGGER.debug(
            "better_thermostat %s: HA set target temperature to %s & %s",
            self.name,
            self.bt_target_temp,
            self.bt_target_cooltemp,
        )

        self.async_write_ha_state()
        await self.control_queue_task.put(self)

    @property
    def min_temp(self):
        """Return the minimum temperature.

        Returns
        -------
        float
                the minimum temperature.
        """
        if self.bt_min_temp is not None:
            return self.bt_min_temp

        # get default temp from super class
        return super().min_temp

    @property
    def max_temp(self):
        """Return the maximum temperature.

        Returns
        -------
        float
                the maximum temperature.
        """
        if self.bt_max_temp is not None:
            return self.bt_max_temp

        # Get default temp from super class
        return super().max_temp

    @property
    def _is_device_active(self):
        """Get the current state of the device for HA.

        Returns
        -------
        string
                State of the device.
        """
        if self.bt_hvac_mode == HVACMode.OFF:
            return False
        if self.window_open:
            return False
        return True

    @property
    def supported_features(self):
        """Return the list of supported features.

        Returns
        -------
        array
                Supported features.
        """
        if self.cooler_entity_id is not None:
            return ClimateEntityFeature.TARGET_TEMPERATURE_RANGE
        return ClimateEntityFeature.TARGET_TEMPERATURE<|MERGE_RESOLUTION|>--- conflicted
+++ resolved
@@ -1108,17 +1108,15 @@
             and self.bt_target_temp is not None
             and self.cur_temp is not None
         ):
-<<<<<<< HEAD
             if self.hvac_mode == HVACMode.OFF:
                 self.attr_hvac_action = HVACAction.OFF
             elif self.bt_target_temp > self.cur_temp and self.window_open is False:
-=======
-            if (
+                self.attr_hvac_action = HVACAction.HEATING
+            elif (
                 self.bt_target_temp > self.cur_temp
                 and self.window_open is False
                 and self.bt_hvac_mode is not HVACMode.OFF
             ):
->>>>>>> bc0beee1
                 self.attr_hvac_action = HVACAction.HEATING
             else:
                 self.attr_hvac_action = HVACAction.IDLE
