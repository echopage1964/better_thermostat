{
  "domain": "better_thermostat",
  "name": "Better Thermostat",
<<<<<<< HEAD
  "documentation": "https://github.com/KartoffelToby/better_thermostat",
  "issue_tracker": "https://github.com/KartoffelToby/better_thermostat/issues",
  "iot_class": "local_push",
  "version": "1.0.2-dev",
  "config_flow": true,
  "dependencies": [
    "climate",
    "recorder"
  ],
=======
>>>>>>> 450f440d
  "after_dependencies": [
    "climate"
  ],
  "codeowners": [
    "@kartoffeltoby"
  ],
  "config_flow": true,
  "dependencies": [
    "climate",
    "recorder"
  ],
  "documentation": "https://github.com/KartoffelToby/better_thermostat",
  "iot_class": "local_push",
  "issue_tracker": "https://github.com/KartoffelToby/better_thermostat/issues",
  "requirements": [],
  "version": "1.2.2-dev"
}<|MERGE_RESOLUTION|>--- conflicted
+++ resolved
@@ -1,18 +1,6 @@
 {
   "domain": "better_thermostat",
   "name": "Better Thermostat",
-<<<<<<< HEAD
-  "documentation": "https://github.com/KartoffelToby/better_thermostat",
-  "issue_tracker": "https://github.com/KartoffelToby/better_thermostat/issues",
-  "iot_class": "local_push",
-  "version": "1.0.2-dev",
-  "config_flow": true,
-  "dependencies": [
-    "climate",
-    "recorder"
-  ],
-=======
->>>>>>> 450f440d
   "after_dependencies": [
     "climate"
   ],
