--- conflicted
+++ resolved
@@ -6,18 +6,10 @@
 from homeassistant.helpers import device_registry as dr, entity_registry as er
 from homeassistant.helpers.entity_registry import async_entries_for_config_entry
 
-from homeassistant.components.climate.const import HVACMode, HVACAction
-
-from custom_components.better_thermostat.utils.const import (
-    CONF_HEAT_AUTO_SWAPPED,
-    CONF_PROTECT_OVERHEATING,
-    CalibrationMode
-)
-
-from custom_components.better_thermostat.model_fixes.model_quirks import (
-    fix_local_calibration,
-    fix_target_temperature_calibration,
-)
+from homeassistant.components.climate.const import HVACMode
+
+from custom_components.better_thermostat.utils.const import CONF_HEAT_AUTO_SWAPPED
+
 
 _LOGGER = logging.getLogger(__name__)
 
@@ -69,248 +61,6 @@
             return HVACMode.OFF
 
 
-<<<<<<< HEAD
-def calculate_local_setpoint_delta(self, entity_id, calibration_mode) -> Union[float, None]:
-    """Calculate local delta to adjust the setpoint of the TRV based on the air temperature of the external sensor.
-
-    This calibration is for devices with local calibration option, it syncs the current temperature of the TRV to the target temperature of
-    the external sensor.
-
-    Parameters
-    ----------
-    self :
-            self instance of better_thermostat
-
-    Returns
-    -------
-    float
-            new local calibration delta
-    """
-    _context = "calculate_local_setpoint_delta()"
-
-    _LOGGER.debug(
-        f"{_context} : {self.name}: {entity_id}"
-    )
-
-    if None in (self.cur_temp, self.bt_target_temp, self.old_internal_temp):
-        return None
-
-    # check if we need to calculate
-    if (
-        self.real_trvs[entity_id]["current_temperature"] == self.old_internal_temp
-        and self.cur_temp == self.old_external_temp
-    ):
-        return None
-
-    _cur_trv_temp = convert_to_float(
-        str(self.real_trvs[entity_id]["current_temperature"]), self.name, _context
-    )
-
-    _calibration_delta = float(
-        str(format(float(abs(_cur_trv_temp - self.cur_temp)), ".1f"))
-    )
-
-    _LOGGER.debug(
-        f"{_context} : {self.name}: {entity_id}"
-        f"_cur_trv_temp : {_cur_trv_temp}"
-        f"self.cur_temp : {self.cur_temp}"
-        f"_calibration_delta : {_calibration_delta}"
-    )
-
-    if _calibration_delta <= 0.5:
-        return None
-
-    self.old_internal_temp = self.real_trvs[entity_id]["current_temperature"]
-    self.old_external_temp = self.cur_temp
-
-    _current_trv_calibration = round_to_half_degree(
-        convert_to_float(
-            str(self.real_trvs[entity_id]["last_calibration"]), self.name, _context
-        )
-    )
-
-    if None in (_current_trv_calibration, self.cur_temp, _cur_trv_temp):
-        _LOGGER.warning(
-            f"better thermostat {self.name}: {entity_id} Could not calculate local setpoint delta in {_context}:"
-            f" current_trv_calibration: {_current_trv_calibration}, current_trv_temp: {_cur_trv_temp}, cur_temp: {self.cur_temp}"
-        )
-        return None
-
-    _new_local_calibration = (self.cur_temp - _cur_trv_temp) + _current_trv_calibration
-
-    _calibration_mode = calibration_mode
-    #_calibration_mode = self.real_trvs[entity_id]["advanced"].get(
-    #    "calibration_mode", "default"
-    #)
-    _LOGGER.debug(
-    f"{_context} : {self.name}: {entity_id}"
-    f"_calibration_mode : {_calibration_mode}"
-    f"_new_local_calibration : {_new_local_calibration}"
-    f"_current_trv_calibration : {_current_trv_calibration}"
-    )
-
-    if _calibration_mode == CONF_FIX_CALIBRATION:
-        # _temp_diff = float(float(self.bt_target_temp) - float(self.cur_temp))
-        # if _temp_diff > 0.30 and _new_local_calibration > -2.5:
-        #     _new_local_calibration -= 2.5
-        if self.attr_hvac_action == HVACAction.HEATING:
-            if _new_local_calibration > -2.5:
-                _new_local_calibration -= 2.5
-
-    elif _calibration_mode == CONF_HEATING_POWER_CALIBRATION:
-        # _temp_diff = float(float(self.bt_target_temp) - float(self.cur_temp))
-        # if _temp_diff > 0.0:
-        #     valve_position = heating_power_valve_position(self, entity_id)
-        #     _new_local_calibration = _current_trv_calibration - (
-        #         (self.real_trvs[entity_id]["local_calibration_min"] + _cur_trv_temp)
-        #         * valve_position
-        #     )
-        if self.attr_hvac_action == HVACAction.HEATING:
-            # if _temp_diff > 0.0:
-            valve_position = heating_power_valve_position(self, entity_id)
-            _new_local_calibration = _current_trv_calibration - (
-                (self.real_trvs[entity_id]["local_calibration_min"] + _cur_trv_temp)
-                * valve_position
-            )
-        elif self.attr_hvac_action == HVACAction.IDLE:
-            if _new_local_calibration < 0.0:
-                _new_local_calibration += self.tolerance
-
-    _new_local_calibration = fix_local_calibration(
-        self, entity_id, _new_local_calibration
-    )
-
-    _overheating_protection = self.real_trvs[entity_id]["advanced"].get(
-        CONF_PROTECT_OVERHEATING, False
-    )
-
-    if _overheating_protection is True:
-        if self.cur_temp >= self.bt_target_temp:
-            _new_local_calibration += (self.cur_temp - self.bt_target_temp) * 10.0
-
-    _LOGGER.debug(
-    f"{_context} : {self.name}: {entity_id}"
-    f"_overheating_protection : {_overheating_protection}"
-    f"_new_local_calibration : {_new_local_calibration}"
-    )
-    _new_local_calibration = round_down_to_half_degree(_new_local_calibration)
-
-    _LOGGER.debug(
-    f"1: {_context} : {self.name}: {entity_id}"
-    f" _new_local_calibration : {_new_local_calibration}"
-    f" local_calibration_max : {self.real_trvs[entity_id]['local_calibration_max']}"
-    f" local_calibration_min : {self.real_trvs[entity_id]['local_calibration_min']}"
-    )
-
-    if _new_local_calibration > float(
-        self.real_trvs[entity_id]["local_calibration_max"]
-    ):
-        _new_local_calibration = float(
-            self.real_trvs[entity_id]["local_calibration_max"]
-        )
-    elif _new_local_calibration < float(
-        self.real_trvs[entity_id]["local_calibration_min"]
-    ):
-        _new_local_calibration = float(
-            self.real_trvs[entity_id]["local_calibration_min"]
-        )
-
-    _new_local_calibration = convert_to_float(
-        str(_new_local_calibration), self.name, _context
-    )
-
-    _LOGGER.debug(
-    f"2: {_context} : {self.name}: {entity_id}"
-    f" _new_local_calibration : {_new_local_calibration}"
-    )
-
-    _LOGGER.debug(
-        "better_thermostat %s: %s - output calib: %s",
-        self.name,
-        entity_id,
-        _new_local_calibration,
-    )
-
-    return convert_to_float(str(_new_local_calibration), self.name, _context)
-
-
-def calculate_setpoint_override(self, entity_id, calibration_mode) -> Union[float, None]:
-    """Calculate new setpoint for the TRV based on its own temperature measurement and the air temperature of the external sensor.
-
-    This calibration is for devices with no local calibration option, it syncs the target temperature of the TRV to a new target
-    temperature based on the current temperature of the external sensor.
-
-    Parameters
-    ----------
-    self :
-            self instance of better_thermostat
-
-    Returns
-    -------
-    float
-            new target temp with calibration
-    """
-    if None in (self.cur_temp, self.bt_target_temp):
-        return None
-
-    _cur_trv_temp = self.hass.states.get(entity_id).attributes["current_temperature"]
-    if None in (self.bt_target_temp, self.cur_temp, _cur_trv_temp):
-        return None
-
-    _calibrated_setpoint = (self.bt_target_temp - self.cur_temp) + _cur_trv_temp
-
-    _calibration_mode = calibration_mode
-    #_calibration_mode = self.real_trvs[entity_id]["advanced"].get(
-    #    "calibration_mode", "default"
-    #)
-    if _calibration_mode == CONF_FIX_CALIBRATION:
-        # _temp_diff = float(float(self.bt_target_temp) - float(self.cur_temp))
-        if self.bt_target_temp >= self.cur_temp:
-            #if _calibrated_setpoint - _cur_trv_temp < 2.5:
-            #    _calibrated_setpoint += 2.5
-            _calibrated_setpoint = self.bt_target_temp + 3
-        elif self.bt_target_temp < self.cur_temp:
-            #if _calibrated_setpoint - _cur_trv_temp > 0.0:
-            #    _calibrated_setpoint -= self.tolerance
-            _calibrated_setpoint = self.bt_target_temp - 3
-
-    elif _calibration_mode == CONF_HEATING_POWER_CALIBRATION:
-        # _temp_diff = float(float(self.bt_target_temp) - float(self.cur_temp))
-        if self.attr_hvac_action == HVACAction.HEATING:
-            # if _temp_diff > 0.0:
-            valve_position = heating_power_valve_position(self, entity_id)
-            _calibrated_setpoint = _cur_trv_temp + (
-                (self.real_trvs[entity_id]["max_temp"] - _cur_trv_temp) * valve_position
-            )
-        elif self.attr_hvac_action == HVACAction.IDLE:
-            if _calibrated_setpoint - _cur_trv_temp > 0.0:
-                _calibrated_setpoint -= self.tolerance
-
-    _calibrated_setpoint = fix_target_temperature_calibration(
-        self, entity_id, _calibrated_setpoint
-    )
-
-    _overheating_protection = self.real_trvs[entity_id]["advanced"].get(
-        CONF_PROTECT_OVERHEATING, False
-    )
-
-    if _overheating_protection is True:
-        if self.cur_temp >= self.bt_target_temp:
-            _calibrated_setpoint -= (self.cur_temp - self.bt_target_temp) * 10.0
-
-    _calibrated_setpoint = round_down_to_half_degree(_calibrated_setpoint)
-
-    # check if new setpoint is inside the TRV's range, else set to min or max
-    if _calibrated_setpoint < self.real_trvs[entity_id]["min_temp"]:
-        _calibrated_setpoint = self.real_trvs[entity_id]["min_temp"]
-    if _calibrated_setpoint > self.real_trvs[entity_id]["max_temp"]:
-        _calibrated_setpoint = self.real_trvs[entity_id]["max_temp"]
-
-    return _calibrated_setpoint
-
-
-=======
->>>>>>> 5675cf76
 def heating_power_valve_position(self, entity_id):
     _temp_diff = float(float(self.bt_target_temp) - float(self.cur_temp))
     valve_pos = (_temp_diff / self.heating_power) / 100
@@ -382,9 +132,9 @@
     else:
         return float(str(split[0]))
 
+
 def round_by_steps(
-    value: Union[int, float, None],
-    steps: Union[int, float, None]
+    value: Union[int, float, None], steps: Union[int, float, None]
 ) -> Union[float, int, None]:
     """Round the value based on the allowed decimal 'steps'.
 
@@ -405,9 +155,10 @@
 
     value_f = float(str(value))
     steps_f = float(str(steps))
-    value_mod = (value_f - (value_f % steps_f))
+    value_mod = value_f - (value_f % steps_f)
 
     return round(value_mod, decimals)
+
 
 def round_down_to_half_degree(
     value: Union[int, float, None]
