--- conflicted
+++ resolved
@@ -4,11 +4,8 @@
 import logging
 import math
 from datetime import datetime
-<<<<<<< HEAD
-=======
 from enum import Enum
 from typing import Union
->>>>>>> fbb884a7
 from homeassistant.helpers import device_registry as dr, entity_registry as er
 from homeassistant.helpers.entity_registry import async_entries_for_config_entry
 
@@ -89,13 +86,8 @@
 
 
 def convert_to_float(
-<<<<<<< HEAD
-    value: str | int | float, instance_name: str, context: str
-) -> float | None:
-=======
     value: Union[str, float], instance_name: str, context: str
 ) -> Union[float, None]:
->>>>>>> fbb884a7
     """Convert value to float or print error message.
 
     Parameters
@@ -116,51 +108,18 @@
     """
     if value is None or value == "None":
         return None
-<<<<<<< HEAD
-    else:
-        try:
-            return round(float(str(format(float(value), ".1f"))), 1)
-        except (ValueError, TypeError, AttributeError, KeyError):
-            _LOGGER.debug(
-                f"better thermostat {instance_name}: Could not convert '{value}' to float in {context}"
-            )
-            return None
-
-
-def calibration_round(value: int | float | None) -> float | int | None:
-    """Round the calibration value to the nearest 0.5.
-
-    Parameters
-    ----------
-    value : float
-            the value to round
-
-    Returns
-    -------
-    float
-            the rounded value
-    """
-    if value is None:
-=======
     try:
         return round_by_steps(float(value), 10)
     except (ValueError, TypeError, AttributeError, KeyError):
         _LOGGER.debug(
             f"better thermostat {instance_name}: Could not convert '{value}' to float in {context}"
         )
->>>>>>> fbb884a7
-        return None
-
-
-<<<<<<< HEAD
-def round_by_steps(
-    value: int | float | None, steps: int | float | None
-) -> float | int | None:
-    """Round the value based on the allowed decimal 'steps'.
-=======
+        return None
+
+
+
 class rounding(Enum):
     # rounding functions that avoid errors due to using floats
->>>>>>> fbb884a7
 
     def up(x: float) -> float:
         return math.ceil(x - 0.0001)
@@ -172,15 +131,10 @@
         return round(x - 0.0001)
 
 
-<<<<<<< HEAD
-def round_down_to_half_degree(value: int | float | None) -> float | int | None:
-    """Round the value down to the nearest 0.5.
-=======
 def round_by_steps(
     value: Union[float, None], steps: Union[float, None], f_rounding: rounding = rounding.nearest
 ) -> Union[float, None]:
     """Round the value based on the allowed decimal 'steps'.
->>>>>>> fbb884a7
 
     Parameters
     ----------
@@ -192,60 +146,8 @@
     float
             the rounded value
     """
-<<<<<<< HEAD
-    if value is None:
-        return None
-    split = str(float(str(value))).split(".", 1)
-    decimale = int(split[1])
-    if decimale >= 5:
-        if float(split[0]) > 0:
-            return float(str(split[0])) + 0.5
-        else:
-            return float(str(split[0])) - 0.5
-    else:
-        return float(str(split[0]))
-
-
-def round_to_half_degree(value: int | float | None) -> float | int | None:
-    """Rounds numbers to the nearest n.5/n.0
-
-    Parameters
-    ----------
-    value : int, float
-            input value
-
-    Returns
-    -------
-    float, int
-            either an int, if input was an int, or a float rounded to n.5/n.0
-
-    """
-    if value is None:
-        return None
-    elif isinstance(value, float):
-        return round(value * 2) / 2
-    elif isinstance(value, int):
-        return value
-
-
-def round_to_hundredth_degree(value: int | float | None) -> float | int | None:
-    """Rounds numbers to the nearest n.nn0
-
-    Parameters
-    ----------
-    value : int, float
-            input value
-
-    Returns
-    -------
-    float, int
-            either an int, if input was an int, or a float rounded to n.nn0
-
-    """
-    if value is None:
-=======
+
     if value is None or steps is None:
->>>>>>> fbb884a7
         return None
     return f_rounding(value * steps) / steps
 
