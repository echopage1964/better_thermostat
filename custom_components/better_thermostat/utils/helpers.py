"""Helper functions for the Better Thermostat component."""
import re
import logging
from datetime import datetime
from typing import Union
from homeassistant.helpers import device_registry as dr, entity_registry as er
from homeassistant.helpers.entity_registry import async_entries_for_config_entry

from homeassistant.components.climate.const import HVACMode


from ..const import CONF_HEAT_AUTO_SWAPPED


_LOGGER = logging.getLogger(__name__)


def mode_remap(self, entity_id, hvac_mode: str, inbound: bool = False) -> str:
    """Remap HVAC mode to correct mode if nessesary.

    Parameters
    ----------
    self :
            FIXME
    hvac_mode : str
            HVAC mode to be remapped

    inbound : bool
            True if the mode is coming from the device, False if it is coming from the HA.

    Returns
    -------
    str
            remapped mode according to device's quirks
    """
    _heat_auto_swapped = self.real_trvs[entity_id]["advanced"].get(
        CONF_HEAT_AUTO_SWAPPED, False
    )

    if _heat_auto_swapped:
        if hvac_mode == HVACMode.HEAT and inbound is False:
            return HVACMode.AUTO
        elif hvac_mode == HVACMode.AUTO and inbound is True:
            return HVACMode.HEAT
        else:
            return hvac_mode
    else:
        if hvac_mode != HVACMode.AUTO:
            return hvac_mode
        else:
            _LOGGER.error(
                f"better_thermostat {self.name}: {entity_id} HVAC mode {hvac_mode} is not supported by this device, is it possible that you forgot to set the heat auto swapped option?"
            )
            return HVACMode.OFF


def calculate_local_setpoint_delta(self, entity_id) -> Union[float, None]:
    """Calculate local delta to adjust the setpoint of the TRV based on the air temperature of the external sensor.

    This calibration is for devices with local calibration option, it syncs the current temperature of the TRV to the target temperature of
    the external sensor.

    Parameters
    ----------
    self :
            self instance of better_thermostat

    Returns
    -------
    float
            new local calibration delta
    """
    _context = "calculate_local_setpoint_delta()"

    # check if we need to calculate
    if (
        self.real_trvs[entity_id]["current_temperature"] == self.old_internal_temp
        and self.cur_temp == self.old_external_temp
    ):
        return None

    _cur_trv_temp = convert_to_float(
        str(self.real_trvs[entity_id]["current_temperature"]), self.name, _context
    )

    _calibration_delta = float(
        str(format(float(abs(_cur_trv_temp - self.cur_temp)), ".1f"))
    )

    if _calibration_delta <= 0.5:
        return None

    self.old_internal_temp = self.real_trvs[entity_id]["current_temperature"]
    self.old_external_temp = self.cur_temp

    _current_trv_calibration = round_to_half_degree(
        convert_to_float(
            str(self.real_trvs[entity_id]["last_calibration"]), self.name, _context
        )
    )

    if None in (_current_trv_calibration, self.cur_temp, _cur_trv_temp):
        _LOGGER.warning(
            f"better thermostat {self.name}: {entity_id} Could not calculate local setpoint delta in {_context}:"
            f" current_trv_calibration: {_current_trv_calibration}, current_trv_temp: {_cur_trv_temp}, cur_temp: {self.cur_temp}"
        )
        return None

    if self.real_trvs[entity_id]["advanced"].get("fix_calibration", False) is True:
        _temp_diff = float(float(self.bt_target_temp) - float(self.cur_temp))
        if _temp_diff > 0.2 and _temp_diff < 1:
            _cur_trv_temp = round_to_half_degree(_cur_trv_temp)
            _cur_trv_temp += 0.5
        if _temp_diff >= 1.2:
            _cur_trv_temp = round_to_half_degree(_cur_trv_temp)
            _cur_trv_temp += 2.5
        if _temp_diff > -0.2 and _temp_diff < 0:
            _cur_trv_temp = round_down_to_half_degree(_cur_trv_temp)
            _cur_trv_temp -= 0.5
        if _temp_diff >= -1.2 and _temp_diff < 0:
            _cur_trv_temp = round_down_to_half_degree(_cur_trv_temp)
            _cur_trv_temp -= 2.5

    _new_local_calibration = (self.cur_temp - _cur_trv_temp) + _current_trv_calibration
    return convert_to_float(str(_new_local_calibration), self.name, _context)


def calculate_setpoint_override(self, entity_id) -> Union[float, None]:
    """Calculate new setpoint for the TRV based on its own temperature measurement and the air temperature of the external sensor.

    This calibration is for devices with no local calibration option, it syncs the target temperature of the TRV to a new target
    temperature based on the current temperature of the external sensor.

    Parameters
    ----------
    self :
            self instance of better_thermostat

    Returns
    -------
    float
            new target temp with calibration
    """
    _cur_trv_temp = self.hass.states.get(entity_id).attributes["current_temperature"]
    if None in (self.bt_target_temp, self.cur_temp, _cur_trv_temp):
        return None

    _new_cur_temp = self.cur_temp * 0.7 + _cur_trv_temp * 0.3
    _LOGGER.debug(
        f"better thermostat {self.name}: {entity_id} - calibration - weighted cur temperature: {_new_cur_temp}"
    )
    _calibrated_setpoint = (self.bt_target_temp - _new_cur_temp) + _cur_trv_temp

    if self.real_trvs[entity_id]["advanced"].get("fix_calibration", False) is True:
<<<<<<< HEAD
        _temp_diff = float(float(self.bt_target_temp) - float(self.cur_temp))
=======
        _temp_diff = float(float(self.bt_target_temp) - float(_new_cur_temp))
>>>>>>> 36a61836
        if _temp_diff > 0.0 and _calibrated_setpoint - _cur_trv_temp < 1.5:
            _calibrated_setpoint += 1.5

    # check if new setpoint is inside the TRV's range, else set to min or max
    if _calibrated_setpoint < self.real_trvs[entity_id]["min_temp"]:
        _calibrated_setpoint = self.real_trvs[entity_id]["min_temp"]
    if _calibrated_setpoint > self.real_trvs[entity_id]["max_temp"]:
        _calibrated_setpoint = self.real_trvs[entity_id]["max_temp"]
    return round_to_hundredth_degree(_calibrated_setpoint)


def convert_to_float(
    value: Union[str, int, float], instance_name: str, context: str
) -> Union[float, None]:
    """Convert value to float or print error message.

    Parameters
    ----------
    value : str, int, float
            the value to convert to float
    instance_name : str
            the name of the instance thermostat
    context : str
            the name of the function which is using this, for printing an error message

    Returns
    -------
    float
            the converted value
    None
            If error occurred and cannot convert the value.
    """
    if isinstance(value, float):
        return value
    elif value is None or value == "None":
        return None
    else:
        try:
            return float(str(format(float(value), ".1f")))
        except (ValueError, TypeError, AttributeError, KeyError):
            _LOGGER.debug(
                f"better thermostat {instance_name}: Could not convert '{value}' to float in {context}"
            )
            return None


def calibration_round(value: Union[int, float, None]) -> Union[float, int, None]:
    """Round the calibration value to the nearest 0.5.

    Parameters
    ----------
    value : float
            the value to round

    Returns
    -------
    float
            the rounded value
    """
    if value is None:
        return None
    split = str(float(str(value))).split(".", 1)
    decimale = int(split[1])
    if decimale > 8:
        return float(str(split[0])) + 1.0
    else:
        return float(str(split[0]))


def round_down_to_half_degree(
    value: Union[int, float, None]
) -> Union[float, int, None]:
    """Round the value down to the nearest 0.5.

    Parameters
    ----------
    value : float
            the value to round

    Returns
    -------
    float
            the rounded value
    """
    if value is None:
        return None
    split = str(float(str(value))).split(".", 1)
    decimale = int(split[1])
    if decimale > 7:
        return float(str(split[0])) + 0.5
    else:
        return float(str(split[0]))


def round_to_half_degree(value: Union[int, float, None]) -> Union[float, int, None]:
    """Rounds numbers to the nearest n.5/n.0

    Parameters
    ----------
    value : int, float
            input value

    Returns
    -------
    float, int
            either an int, if input was an int, or a float rounded to n.5/n.0

    """
    if value is None:
        return None
    elif isinstance(value, float):
        return round(value * 2) / 2
    elif isinstance(value, int):
        return value


def round_to_hundredth_degree(
    value: Union[int, float, None]
) -> Union[float, int, None]:
    """Rounds numbers to the nearest n.nn0

    Parameters
    ----------
    value : int, float
            input value

    Returns
    -------
    float, int
            either an int, if input was an int, or a float rounded to n.nn0

    """
    if value is None:
        return None
    elif isinstance(value, float):
        return round(value * 100) / 100
    elif isinstance(value, int):
        return value


def check_float(potential_float):
    """Check if a string is a float.

    Parameters
    ----------
    potential_float :
            the value to check

    Returns
    -------
    bool
            True if the value is a float, False otherwise.

    """
    try:
        float(potential_float)
        return True
    except ValueError:
        return False


def convert_time(time_string):
    """Convert a time string to a datetime object.

    Parameters
    ----------
    time_string :
            a string representing a time

    Returns
    -------
    datetime
            the converted time as a datetime object.
    None
            If the time string is not a valid time.
    """
    try:
        _current_time = datetime.now()
        _get_hours_minutes = datetime.strptime(time_string, "%H:%M")
        return _current_time.replace(
            hour=_get_hours_minutes.hour,
            minute=_get_hours_minutes.minute,
            second=0,
            microsecond=0,
        )
    except ValueError:
        return None


async def find_valve_entity(self, entity_id):
    """Find the local calibration entity for the TRV.

    This is a hacky way to find the local calibration entity for the TRV. It is not possible to find the entity
    automatically, because the entity_id is not the same as the friendly_name. The friendly_name is the same for all
    thermostats of the same brand, but the entity_id is different.

    Parameters
    ----------
    self :
            self instance of better_thermostat

    Returns
    -------
    str
            the entity_id of the local calibration entity
    None
            if no local calibration entity was found
    """
    entity_registry = er.async_get(self.hass)
    reg_entity = entity_registry.async_get(entity_id)
    entity_entries = async_entries_for_config_entry(
        entity_registry, reg_entity.config_entry_id
    )
    for entity in entity_entries:
        uid = entity.unique_id
        # Make sure we use the correct device entities
        if entity.device_id == reg_entity.device_id:
            if "_valve_position" in uid or "_position" in uid:
                _LOGGER.debug(
                    f"better thermostat: Found valve position entity {entity.entity_id} for {entity_id}"
                )
                return entity.entity_id

    _LOGGER.debug(
        f"better thermostat: Could not find valve position entity for {entity_id}"
    )
    return None


async def find_local_calibration_entity(self, entity_id):
    """Find the local calibration entity for the TRV.

    This is a hacky way to find the local calibration entity for the TRV. It is not possible to find the entity
    automatically, because the entity_id is not the same as the friendly_name. The friendly_name is the same for all
    thermostats of the same brand, but the entity_id is different.

    Parameters
    ----------
    self :
            self instance of better_thermostat

    Returns
    -------
    str
            the entity_id of the local calibration entity
    None
            if no local calibration entity was found
    """
    entity_registry = er.async_get(self.hass)
    reg_entity = entity_registry.async_get(entity_id)
    entity_entries = async_entries_for_config_entry(
        entity_registry, reg_entity.config_entry_id
    )
    for entity in entity_entries:
        uid = entity.unique_id
        # Make sure we use the correct device entities
        if entity.device_id == reg_entity.device_id:
            if "local_temperature_calibration" in uid:
                _LOGGER.debug(
                    f"better thermostat: Found local calibration entity {entity.entity_id} for {entity_id}"
                )
                return entity.entity_id

    _LOGGER.debug(
        f"better thermostat: Could not find local calibration entity for {entity_id}"
    )
    return None


async def get_trv_intigration(self, entity_id):
    """Get the integration of the TRV.

    Parameters
    ----------
    self :
            self instance of better_thermostat

    Returns
    -------
    str
            the integration of the TRV
    """
    entity_reg = er.async_get(self.hass)
    entry = entity_reg.async_get(entity_id)
    try:
        return entry.platform
    except AttributeError:
        return "generic_thermostat"


def get_max_value(obj, value, default):
    """Get the max value of an dict object."""
    try:
        _raw = []
        for key in obj.keys():
            _temp = obj[key].get(value, 0)
            if _temp is not None:
                _raw.append(_temp)
        return max(_raw, key=lambda x: float(x))
    except (KeyError, ValueError):
        return default


def get_min_value(obj, value, default):
    """Get the min value of an dict object."""
    try:
        _raw = []
        for key in obj.keys():
            _temp = obj[key].get(value, 999)
            if _temp is not None:
                _raw.append(_temp)
        return min(_raw, key=lambda x: float(x))
    except (KeyError, ValueError):
        return default


async def get_device_model(self, entity_id):
    """Fetches the device model from HA.
    Parameters
    ----------
    self :
            self instance of better_thermostat
    Returns
    -------
    string
            the name of the thermostat model
    """
    if self.model is None:
        try:
            entity_reg = er.async_get(self.hass)
            entry = entity_reg.async_get(entity_id)
            dev_reg = dr.async_get(self.hass)
            device = dev_reg.async_get(entry.device_id)
            _LOGGER.debug(f"better_thermostat {self.name}: found device:")
            _LOGGER.debug(device)
            try:
                # Z2M reports the device name as a long string with the actual model name in braces, we need to extract it
                return re.search("\\((.+?)\\)", device.model).group(1)
            except AttributeError:
                # Other climate integrations might report the model name plainly, need more infos on this
                return device.model
        except (
            RuntimeError,
            ValueError,
            AttributeError,
            KeyError,
            TypeError,
            NameError,
            IndexError,
        ):
            try:
                return (
                    self.hass.states.get(entity_id)
                    .attributes.get("device")
                    .get("model", "generic")
                )
            except (
                RuntimeError,
                ValueError,
                AttributeError,
                KeyError,
                TypeError,
                NameError,
                IndexError,
            ):
                return "generic"
    else:
        return self.model<|MERGE_RESOLUTION|>--- conflicted
+++ resolved
@@ -152,11 +152,7 @@
     _calibrated_setpoint = (self.bt_target_temp - _new_cur_temp) + _cur_trv_temp
 
     if self.real_trvs[entity_id]["advanced"].get("fix_calibration", False) is True:
-<<<<<<< HEAD
-        _temp_diff = float(float(self.bt_target_temp) - float(self.cur_temp))
-=======
         _temp_diff = float(float(self.bt_target_temp) - float(_new_cur_temp))
->>>>>>> 36a61836
         if _temp_diff > 0.0 and _calibrated_setpoint - _cur_trv_temp < 1.5:
             _calibrated_setpoint += 1.5
 
