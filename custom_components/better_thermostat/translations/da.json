{
  "title": "Better Thermostat",
  "config": {
    "step": {
      "user": {
        "description": "Konfigurer din Better Thermostat til at integrere med Home Assistant\n**Hvis du har brug for mere info: https://better-thermostat.org/configuration#first-step**",
        "data": {
          "name": "Navn",
          "thermostat": "Den rigtige termostat",
          "cooler": "Køleenhed (valgfri)",
          "temperature_sensor": "Temperatur måler",
          "humidity_sensor": "Fugtighedssensor",
          "window_sensors": "Vinduessensor",
          "off_temperature": "Udetemperaturen, når termostaten slukker",
          "tolerance": "Tolerancen for at forhindre, at termostaten tænder og slukker for ofte.",
          "window_off_delay": "Forsinkelse, før termostaten slukker, når vinduet er åbent, og tændt, når vinduet er lukket",
          "window_off_delay_after": "Forsinkelse, før termostaten tænder, når vinduet er lukket",
          "outdoor_sensor": "Hvis du har en udeføler, kan du bruge den til at få udetemperaturen",
          "weather": "Din vejrentitet for at få udendørstemperaturen"
        }
      },
      "advanced": {
        "description": "Avanceret konfiguration {trv}\n***Info om kalibreringstyper: https://better-thermostat.org/configuration#second-step*** ",
        "data": {
          "protect_overheating": "Overophedningsbeskyttelse?",
          "heat_auto_swapped": "Hvis auto betyder varme for din TRV og du vil bytte det",
          "child_lock": "Ignorer alle input på TRV som en børnesikring",
          "homematicip": "Hvis du bruger HomematicIP, bør du aktivere dette for at bremse anmodningerne for at forhindre arbejdscyklus",
          "valve_maintenance": "Hvis din termostat ikke har nogen egen vedligeholdelsestilstand, kan du bruge denne",
          "calibration": "Den slags kalibrering du vil bruge",
          "calibration_mode": "Kalibreringstilstand",
          "no_off_system_mode": "Hvis din TRV ikke kan håndtere den slukkede tilstand, kan du aktivere denne for at bruge måltemperatur 5°C i stedet"
        },
        "data_description": {
          "protect_overheating": "Nogle TRV'er lukker ikke ventilen helt, når temperaturen er nået. Eller radiatoren har meget hvilevarme. Dette kan forårsage overophedning. Denne mulighed kan forhindre dette.",
          "calibration_mode": "Hvordan kalibreringen skal beregnes\n***Normal***: I denne tilstand er TRV's interne temperaturføler fastgjort af den eksterne temperaturføler.\n***Aggressiv***: I denne tilstand er TRV's interne temperaturføler fikseret af den eksterne temperaturføler, men indstillet meget lavere/højere for at få et hurtigere løft.\n***AI-tidsbaseret***: I denne tilstand er TRV's interne temperatursensor fastsat af den eksterne temperatursensor, men værdien beregnes af en brugerdefineret algoritme for at forbedre TRV's interne algoritme.",
          "calibration": "Hvordan kalibreringen skal anvendes på TRV (Target temp or offset)\n***Måltemperaturbaseret***: Anvend kalibreringen til måltemperaturen.\n***Offset-baseret***: Anvend kalibreringen til offset."
        }
      },
      "confirm": {
        "title": "Bekræft tilføjelse af en Better Thermostat",
        "description": "Du er ved at tilføje {name} til Home Assistant.\nMed {trv} som en rigtige termostat"
      }
    },
    "error": {
      "failed": "Noget gik galt.",
      "no_name": "Indtast venligst et navn.",
      "no_off_mode": "Din enhed er meget speciel og har ingen slukket tilstand :(\nDet virker alligevel, men du skal oprette en automatisering, der passer til dine specialer baseret på enhedsbegivenhederne",
      "no_outside_temp": "Du har ingen udetemperaturføler. Better Thermostat vil bruge vejret i stedet."
    },
    "abort": {
      "single_instance_allowed": "Kun en enkelt termostat for hver virkelige er tilladt.",
      "no_devices_found": "Der blev ikke fundet nogen termostatenhed, sørg for at have en klimaenhed i home assistant"
    }
  },
  "options": {
    "step": {
      "user": {
        "description": "Opdater dine Better Thermostat indstillinger",
        "data": {
          "name": "Navn",
          "thermostat": "Den rigtige termostat",
          "temperature_sensor": "Temperatur måler",
          "humidity_sensor": "Fugtighedssensor",
          "window_sensors": "Vinduessensor",
          "off_temperature": "Udendørstemperaturen, når termostaten skal slukker",
          "tolerance": "Tolerancen for at forhindre, at termostaten tænder og slukker for ofte.",
          "window_off_delay": "Forsinkelse, før termostaten slukker, når vinduet er åbent, og tændt, når vinduet er lukket",
          "window_off_delay_after": "Forsinkelse, før termostaten tænder, når vinduet er lukket",
          "outdoor_sensor": "Har du en udendørsføler, kan du bruge den til at få udetemperaturen",
          "valve_maintenance": "Hvis din termostat ikke har nogen egen vedligeholdelsestilstand, kan du bruge denne",
          "calibration": "Den slags kalibrering https://better-thermostat.org/configuration#second-step",
          "weather": "Din vejrentitet for at få udendørstemperaturen",
          "heat_auto_swapped": "Hvis auto betyder varme til din TRV, og du ønsker at bytte den",
          "child_lock": "Ignorer alle input på TRV som en børnesikring",
<<<<<<< HEAD
          "homematicip": "Hvis du bruger HomematicIP, bør du aktivere dette for at bremse anmodningerne for at forhindre arbejdscyklus",
          "name": "Navn",
          "thermostat": "Den rigtige termostat"
=======
          "homaticip": "Hvis du bruger HomaticIP, bør du aktivere dette for at bremse anmodningerne for at forhindre arbejdscyklus"
>>>>>>> 509397c4
        }
      },
      "advanced": {
        "description": "Avanceret konfiguration {trv}\n***Info om kalibreringstyper: https://better-thermostat.org/configuration#second-step*** ",
        "data": {
          "protect_overheating": "Overophedningsbeskyttelse?",
          "heat_auto_swapped": "Hvis auto betyder varme for din TRV og du vil bytte det",
          "child_lock": "Ignorer alle input på TRV som en børnesikring",
          "homematicip": "Hvis du bruger HomematicIP, bør du aktivere dette for at bremse anmodningerne for at forhindre arbejdscyklus",
          "valve_maintenance": "Hvis din termostat ikke har nogen egen vedligeholdelsestilstand, kan du bruge denne",
          "calibration": "Den slags kalibrering du vil bruge",
          "calibration_mode": "Kalibreringstilstand",
          "no_off_system_mode": "Hvis din TRV ikke kan håndtere den slukkede tilstand, kan du aktivere denne for at bruge måltemperatur 5°C i stedet"
        },
        "data_description": {
          "protect_overheating": "Nogle TRV'er lukker ikke ventilen helt, når temperaturen er nået. Eller radiatoren har meget hvilevarme. Dette kan forårsage overophedning. Denne mulighed kan forhindre dette.",
          "calibration_mode": "Hvordan kalibreringen skal beregnes\n***Normal***: I denne tilstand er TRV's interne temperaturføler fikseret af den eksterne temperaturføler.\n***Aggressiv***: I denne tilstand er TRV's interne temperaturføler fikseret af den eksterne temperaturføler, men indstillet meget lavere/højere for at få et hurtigere løft.\n***AI-tidsbaseret***: I denne tilstand er TRV's interne temperatursensor fastsat af den eksterne temperatursensor, men værdien beregnes af en brugerdefineret algoritme for at forbedre TRV's interne algoritme.",
          "calibration": "Hvordan kalibreringen skal anvendes på TRV (Target temp or offset)\n***Måltemperaturbaseret***: Anvend kalibreringen til måltemperaturen.\n***Offset-baseret***: Anvend kalibreringen til offset."
        }
      }
    }
  },
  "issues": {
    "missing_entity": {
      "title": "BT: {name} - relateret enhed mangler",
      "fix_flow": {
        "step": {
          "confirm": {
            "title": "Den relaterede {entity} mangler",
            "description": "Årsagen til dette er, at entiteten ({entity}) ikke er tilgængelig i din Home Assistant.\n\nDu kan rette op på dette ved at kontrollere, om enhedens batteri er fuld, eller tilslutte den til HA igen. Sørg for, at entiteten er tilbage i HA, før du fortsætter."
          }
        }
      }
    }
  },
  "services": {
    "save_current_target_temperature": {
      "name": "Gem nuværende temperatur",
      "description": "Gem den nuværende måltemperatur til senere gendannelse."
    },
    "restore_saved_target_temperature": {
      "name": "Gendan temperatur",
      "description": "Gendan den gemte måltemperatur."
    },
    "reset_heating_power": {
      "name": "Nulstil opvarmningskraft",
      "description": "Nulstil opvarmningskraft til standardværdi."
    },
    "set_temp_target_temperature": {
      "name": "Indstil eco-temperatur",
      "description": "Indstil måltemperaturen til en midlertidig som nattilstand, og gem den gamle."
    }
  }
}<|MERGE_RESOLUTION|>--- conflicted
+++ resolved
@@ -73,13 +73,7 @@
           "weather": "Din vejrentitet for at få udendørstemperaturen",
           "heat_auto_swapped": "Hvis auto betyder varme til din TRV, og du ønsker at bytte den",
           "child_lock": "Ignorer alle input på TRV som en børnesikring",
-<<<<<<< HEAD
-          "homematicip": "Hvis du bruger HomematicIP, bør du aktivere dette for at bremse anmodningerne for at forhindre arbejdscyklus",
-          "name": "Navn",
-          "thermostat": "Den rigtige termostat"
-=======
-          "homaticip": "Hvis du bruger HomaticIP, bør du aktivere dette for at bremse anmodningerne for at forhindre arbejdscyklus"
->>>>>>> 509397c4
+          "homaticip": "Hvis du bruger HomematicIP, bør du aktivere dette for at bremse anmodningerne for at forhindre arbejdscyklus"
         }
       },
       "advanced": {
